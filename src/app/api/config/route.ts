import { NextResponse } from 'next/server';
import { Config } from '@/lib/types';
import { configLoader } from '@/lib/config/configLoader';
import { configSchema } from '@/lib/config/types';


export async function GET() {
  try {
    // Use the config loader to get current config
    let config = configLoader.getConfig();

    // If not loaded yet, load it
    if (!config) {
      config = await configLoader.loadConfig();
    }

    // Return the full configuration
    return NextResponse.json(config);
  } catch (error) {
    console.error('Failed to load config:', error);

    // Return default server config if loading fails
    const defaultConfig = {
      global: {
<<<<<<< HEAD
=======
        riskPercent: 2,
        paperMode: true,
        positionMode: 'HEDGE',
        maxOpenPositions: 10,
>>>>>>> f07252ff
        server: {
          dashboardPassword: 'admin',
          dashboardPort: 3000,
          websocketPort: 8080,
          useRemoteWebSocket: false,
          websocketHost: null
        }
<<<<<<< HEAD
      }
=======
      },
      symbols: {},
      version: '1.0.0',
>>>>>>> f07252ff
    };

    return NextResponse.json(defaultConfig);
  }
}

export async function POST(request: Request) {
  try {
    const body = await request.json();

    // For paper mode, allow empty API keys
    if (body.global?.paperMode) {
      // Ensure API keys are empty strings in paper mode
      body.api = {
        apiKey: body.api?.apiKey || '',
        secretKey: body.api?.secretKey || ''
      };
    }

    // Validate config
    const validatedConfig = configSchema.parse(body);

    // Save using the config loader (saves to user config)
    await configLoader.saveConfig(validatedConfig);

    return NextResponse.json({ success: true, config: validatedConfig });
  } catch (error: any) {
    console.error('Failed to save config:', error);
    console.error('Error stack:', error.stack);

    // Handle validation errors specifically
    if (error.name === 'ZodError') {
      const validationErrors = error.issues.map((issue: any) =>
        `${issue.path.join('.')}: ${issue.message}`
      ).join(', ');
      console.error('Validation errors:', validationErrors);
      return NextResponse.json(
        { error: 'Config validation failed', details: validationErrors },
        { status: 400 }
      );
    }

    return NextResponse.json(
      { error: 'Failed to save config', details: error.message },
      { status: 500 }
    );
  }
}<|MERGE_RESOLUTION|>--- conflicted
+++ resolved
@@ -22,13 +22,10 @@
     // Return default server config if loading fails
     const defaultConfig = {
       global: {
-<<<<<<< HEAD
-=======
         riskPercent: 2,
         paperMode: true,
         positionMode: 'HEDGE',
         maxOpenPositions: 10,
->>>>>>> f07252ff
         server: {
           dashboardPassword: 'admin',
           dashboardPort: 3000,
@@ -36,13 +33,9 @@
           useRemoteWebSocket: false,
           websocketHost: null
         }
-<<<<<<< HEAD
-      }
-=======
       },
       symbols: {},
-      version: '1.0.0',
->>>>>>> f07252ff
+      version: '1.0.0'
     };
 
     return NextResponse.json(defaultConfig);
