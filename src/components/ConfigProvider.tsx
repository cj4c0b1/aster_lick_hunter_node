--- conflicted
+++ resolved
@@ -27,142 +27,97 @@
   const [config, setConfig] = useState<Config | null>(null);
   const [loading, setLoading] = useState(true);
   const pathname = usePathname();
-
-  // Don't show onboarding on login page
   const isLoginPage = pathname === '/login';
 
+  const createDefaultConfig = (): Config => ({
+    api: { apiKey: '', secretKey: '' },
+    symbols: {},
+    global: {
+      riskPercent: 90,
+      paperMode: true,
+      positionMode: "HEDGE",
+      maxOpenPositions: 5,
+      useThresholdSystem: false,
+      server: {
+        dashboardPassword: "",
+        dashboardPort: 3000,
+        websocketPort: 8080,
+        useRemoteWebSocket: false,
+        websocketHost: null
+      },
+      rateLimit: {
+        maxRequestWeight: 2400,
+        maxOrderCount: 1200,
+        reservePercent: 30,
+        enableBatching: true,
+        queueTimeout: 30000,
+        parallelProcessing: false,
+        maxConcurrentRequests: 3
+      }
+    },
+    version: "1.1.0"
+  });
+
   const loadConfig = async () => {
+    setLoading(true);
     try {
       const response = await fetch('/api/config');
+      const data = await response.json() as Partial<Config>;
+
       if (response.ok) {
-        const contentType = response.headers.get('content-type');
-        if (contentType && contentType.includes('application/json')) {
-          const data = await response.json();
-<<<<<<< HEAD
-          
-          // Ensure we have all required fields
-          if (!data.api) data.api = { apiKey: '', secretKey: '' };
-          if (!data.symbols) data.symbols = {};
-          if (!data.global) {
-            data.global = {
-              riskPercent: 90,
-              paperMode: true,
-              positionMode: "HEDGE",
-              maxOpenPositions: 5,
-              useThresholdSystem: false,
-              server: {
-                dashboardPassword: data.global?.server?.dashboardPassword || "",
-                dashboardPort: data.global?.server?.dashboardPort || 3000,
-                websocketPort: data.global?.server?.websocketPort || 8080,
-                useRemoteWebSocket: data.global?.server?.useRemoteWebSocket || false,
-                websocketHost: data.global?.server?.websocketHost || null
-              },
-              rateLimit: data.global?.rateLimit || {
-                maxRequestWeight: 2400,
-                maxOrderCount: 1200,
-                reservePercent: 30,
-                enableBatching: true,
-                queueTimeout: 30000,
-                enableDeduplication: true,
-                deduplicationWindowMs: 1000,
-                parallelProcessing: true,
-                maxConcurrentRequests: 3
-              }
-            };
-          }
-          
-=======
->>>>>>> f07252ff
-          setConfig(data);
-        } else {
-          console.warn('Config API returned non-JSON response');
-          throw new Error('Invalid response type');
-        }
-<<<<<<< HEAD
-      } else {
-        console.error('Failed to load config:', await response.text());
-        throw new Error(`Failed to load config: ${response.status}`);
-=======
-      } else if (response.status === 401) {
-        // Not authenticated, use default config
-        const defaultConfig: Config = {
+        const defaultConfig = createDefaultConfig();
+        
+        // Create merged config with proper type safety
+        const mergedConfig: Config = {
+          ...defaultConfig,
+          ...data,
           api: {
-            apiKey: '',
-            secretKey: '',
-          },
-          symbols: {
-            ASTERUSDT: {
-              longVolumeThresholdUSDT: 1000,
-              shortVolumeThresholdUSDT: 2500,
-              tradeSize: 0.69,
-              shortTradeSize: 0.69,
-              maxPositionMarginUSDT: 200,
-              leverage: 10,
-              tpPercent: 1,
-              slPercent: 20,
-              vwapProtection: true,
-              vwapTimeframe: "5m",
-              vwapLookback: 200
-            },
+            ...defaultConfig.api,
+            ...(data.api || {})
           },
           global: {
-            riskPercent: 90,
-            paperMode: true,
-            positionMode: "HEDGE",
-            maxOpenPositions: 5,
+            ...defaultConfig.global,
+            ...(data.global || {}),
             server: {
-              dashboardPassword: "",
-              dashboardPort: 3000,
-              websocketPort: 8080,
-              useRemoteWebSocket: false,
-              websocketHost: null
+              ...defaultConfig.global.server,
+              ...(data.global?.server || {})
+            },
+            rateLimit: {
+              ...defaultConfig.global.rateLimit,
+              ...(data.global?.rateLimit || {})
             }
           },
-          version: "1.1.0"
+          symbols: data.symbols || {}
+        };
+        
+        setConfig(mergedConfig);
+      } else if (response.status === 401) {
+        // Not authenticated, use default config with ASTERUSDT symbol
+        const defaultConfig = createDefaultConfig();
+        defaultConfig.symbols = {
+          ASTERUSDT: {
+            longVolumeThresholdUSDT: 1000,
+            shortVolumeThresholdUSDT: 2500,
+            tradeSize: 0.69,
+            shortTradeSize: 0.69,
+            maxPositionMarginUSDT: 200,
+            leverage: 10,
+            tpPercent: 1,
+            slPercent: 20,
+            vwapProtection: true,
+            vwapTimeframe: "5m",
+            vwapLookback: 200,
+            orderType: "LIMIT"
+          }
         };
         setConfig(defaultConfig);
->>>>>>> f07252ff
+      } else {
+        throw new Error(`Failed to load config: ${response.status} ${response.statusText}`);
       }
     } catch (error) {
       console.error('Failed to load config:', error);
-      // Initialize with default config
-      const defaultConfig: Config = {
-        api: {
-          apiKey: '',
-          secretKey: '',
-        },
-        symbols: {},
-        global: {
-          riskPercent: 90,
-          paperMode: true,
-          positionMode: "HEDGE",
-          maxOpenPositions: 5,
-          useThresholdSystem: false,
-          server: {
-            dashboardPassword: "",
-            dashboardPort: 3000,
-            websocketPort: 8080,
-            useRemoteWebSocket: false,
-            websocketHost: null
-<<<<<<< HEAD
-          },
-          rateLimit: {
-            maxRequestWeight: 2400,
-            maxOrderCount: 1200,
-            reservePercent: 30,
-            enableBatching: true,
-            queueTimeout: 30000,
-            enableDeduplication: true,
-            deduplicationWindowMs: 1000,
-            parallelProcessing: true,
-            maxConcurrentRequests: 3
-=======
->>>>>>> f07252ff
-          }
-        },
-        version: "1.1.0"
-      };
-      setConfig(defaultConfig);
+      // Initialize with default config on error
+      setConfig(createDefaultConfig());
     } finally {
       setLoading(false);
     }
