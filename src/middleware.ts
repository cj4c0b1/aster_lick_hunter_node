--- conflicted
+++ resolved
@@ -17,15 +17,9 @@
           return true;
         }
 
-<<<<<<< HEAD
-        // For /api/config, allow public GET and POST requests (needed for onboarding)
-        if (pathname.startsWith('/api/config')) {
-          return true; // Allow all config operations without authentication
-=======
         // For /api/config, require authentication for all requests
         if (pathname.startsWith('/api/config')) {
           return !!token;
->>>>>>> f07252ff
         }
 
         // For all other protected routes, require authentication
